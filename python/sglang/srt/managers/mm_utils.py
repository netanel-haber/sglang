--- conflicted
+++ resolved
@@ -454,13 +454,11 @@
     return None
 
 
-<<<<<<< HEAD
 DataEmbeddingFunc = Callable[
     [List[MultimodalDataItem]], torch.Tensor | EVSEmbeddingResult
 ]
 
 
-=======
 def get_embedding_items_per_chunk_with_extra_padding(
     embedding_items_per_req: List["MultimodalDataItem"],
     extend_prefix_len: int,
@@ -522,7 +520,6 @@
 
 
 # TODO: To be obsoleted.
->>>>>>> 9003a436
 def _get_chunked_prefill_embedding(
     data_embedding_func: DataEmbeddingFunc,
     embedding_items: List[MultimodalDataItem],
